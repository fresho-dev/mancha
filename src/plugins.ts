import {
  appendChild,
  attributeNameToCamelCase,
  cloneAttribute,
  createElement,
  firstElementChild,
  getAttribute,
  getNodeValue,
  insertBefore,
  removeAttribute,
  removeChild,
  replaceChildren,
  replaceWith,
  setAttribute,
  setNodeValue,
  setTextContent,
  traverse,
} from "./dome.js";
import { isRelativePath } from "./core.js";
<<<<<<< HEAD
import { ParserParams, RenderParams, RendererPlugin } from "./interfaces.js";
=======
import { RendererPlugin } from "./interfaces.js";
>>>>>>> 36a44d37
import { Iterator } from "./iterator.js";
import { makeAsyncEvalFunction } from "./store.js";

const KW_ATTRIBUTES = new Set([
  ":bind",
  ":bind-events",
  ":data",
  ":for",
  ":show",
  "@watch",
  "$html",
]);

/** @internal */
export namespace RendererPlugins {
  export const resolveIncludes: RendererPlugin = async function (node, params) {
    const elem = node as Element;

    // Early exit: node must be an <include> element.
    if (elem.tagName?.toLocaleLowerCase() !== "include") return;
    this.log("<include> tag found in:\n", node);
    this.log("<include> params:", params);

    // Early exit: <include> tags must have a src attribute.
    const src = getAttribute(elem, "src");
    if (!src) {
      throw new Error(`"src" attribute missing from ${node}.`);
    }

    // The included file will replace this tag, and all elements will be fully preprocessed.
    const handler = (fragment: DocumentFragment) => {
      // Add whatever attributes the include tag had to the first child.
      const child = fragment.firstChild as Element | null;
      for (const attr of Array.from(elem.attributes)) {
        if (child && attr.name !== "src") cloneAttribute(elem, child, attr.name);
      }
      // Replace the include tag with the contents of the included file.
      replaceWith(node, ...fragment.childNodes);
    };

    // Compute the subparameters being passed down to the included file.
    const subparameters: RenderParams & ParserParams = {
      ...params,
      rootDocument: false,
      maxdepth: params?.maxdepth!! - 1,
    };
    if (subparameters.maxdepth === 0) throw new Error("Maximum recursion depth reached.");

    // Case 1: Absolute remote path.
    if (src.includes("://") || src.startsWith("//")) {
      this.log("Including remote file from absolute path:", src);
      await this.preprocessRemote(src, subparameters).then(handler);

      // Case 2: Relative remote path.
    } else if (params?.dirpath?.includes("://") || params?.dirpath?.startsWith("//")) {
      const relpath = src.startsWith("/") ? src : `${params.dirpath}/${src}`;
      this.log("Including remote file from relative path:", relpath);
      await this.preprocessRemote(relpath, subparameters).then(handler);

      // Case 3: Local absolute path.
    } else if (src.charAt(0) === "/") {
      this.log("Including local file from absolute path:", src);
      await this.preprocessLocal(src, subparameters).then(handler);

      // Case 4: Local relative path.
    } else {
      const relpath =
        params?.dirpath && params?.dirpath !== "." ? `${params?.dirpath}/${src}` : src;
      this.log("Including local file from relative path:", relpath);
      await this.preprocessLocal(relpath, subparameters).then(handler);
    }
  };

  export const rebaseRelativePaths: RendererPlugin = async function (node, params) {
    const elem = node as Element;
    const tagName = elem.tagName?.toLowerCase();

    // Early exit: if there is no dirpath, we cannot rebase relative paths.
    if (!params?.dirpath) return;

    // We have to retrieve the attribute, because the node property is always an absolute path.
    const src = getAttribute(elem, "src");
    const href = getAttribute(elem, "href");
    const data = getAttribute(elem, "data");

    // Early exit: if there is no element attribute to rebase, we can skip this step.
    const anyattr = src || href || data;
    if (!anyattr) return;
    if (anyattr && isRelativePath(anyattr)) {
      this.log("Rebasing relative path as:", params.dirpath, "/", anyattr);
    }

    if (tagName === "img" && src && isRelativePath(src)) {
      setAttribute(elem, "src", `${params.dirpath}/${src}`);
    } else if (tagName === "a" && href && isRelativePath(href)) {
      setAttribute(elem, "href", `${params.dirpath}/${href}`);
    } else if (tagName === "link" && href && isRelativePath(href)) {
      setAttribute(elem, "href", `${params.dirpath}/${href}`);
    } else if (tagName === "script" && src && isRelativePath(src)) {
      setAttribute(elem, "src", `${params.dirpath}/${src}`);
    } else if (tagName === "source" && src && isRelativePath(src)) {
      setAttribute(elem, "src", `${params.dirpath}/${src}`);
    } else if (tagName === "audio" && src && isRelativePath(src)) {
      setAttribute(elem, "src", `${params.dirpath}/${src}`);
    } else if (tagName === "video" && src && isRelativePath(src)) {
      setAttribute(elem, "src", `${params.dirpath}/${src}`);
    } else if (tagName === "track" && src && isRelativePath(src)) {
      setAttribute(elem, "src", `${params.dirpath}/${src}`);
    } else if (tagName === "iframe" && src && isRelativePath(src)) {
      setAttribute(elem, "src", `${params.dirpath}/${src}`);
    } else if (tagName === "object" && data && isRelativePath(data)) {
      setAttribute(elem, "data", `${params.dirpath}/${data}`);
    } else if (tagName === "input" && src && isRelativePath(src)) {
      setAttribute(elem, "src", `${params.dirpath}/${src}`);
    } else if (tagName === "area" && href && isRelativePath(href)) {
      setAttribute(elem, "href", `${params.dirpath}/${href}`);
    } else if (tagName === "base" && href && isRelativePath(href)) {
      setAttribute(elem, "href", `${params.dirpath}/${href}`);
    }
  };

  export const registerCustomElements: RendererPlugin = async function (node, params) {
    const elem = node as Element;
    if (elem.tagName?.toLowerCase() === "template" && getAttribute(elem, "is")) {
      const tagName = getAttribute(elem, "is")?.toLowerCase() as string;
      if (!this._customElements.has(tagName)) {
        this.log(`Registering custom element: ${tagName}\n`, elem);
        this._customElements.set(tagName, elem.cloneNode(true));
        // Remove the node from the DOM.
        removeChild(elem.parentNode!!, elem);
      }
    }
  };

  export const resolveCustomElements: RendererPlugin = async function (node, params) {
    const elem = node as Element;
    const tagName = elem.tagName?.toLowerCase();
    if (this._customElements.has(tagName)) {
      this.log(`Processing custom element: ${tagName}\n`, elem);
      const template = this._customElements.get(tagName)!! as HTMLTemplateElement;
      const clone = (template.content || template).cloneNode(true) as Element;

      // Add whatever attributes the custom element tag had to the first child.
      const child = firstElementChild(clone);
      for (const attr of Array.from(elem.attributes)) {
        if (child) cloneAttribute(elem, child, attr.name);
      }

      // If there's a <slot> element, replace it with the contents of the custom element.
      const iter = new Iterator(traverse(clone));
      const slot = iter.find((x) => (x as Element).tagName?.toLowerCase() === "slot");
      if (slot) replaceWith(slot, ...elem.childNodes);

      // Replace the custom element tag with the contents of the template.
      replaceWith(node, ...clone.childNodes);
    }
  };

  export const resolveTextNodeExpressions: RendererPlugin = async function (node, params) {
    if (node.nodeType !== 3) return;
    const content = getNodeValue(node) || "";
    this.log(`Processing node content value:\n`, content);

    // Identify all the expressions found in the content.
    const matcher = new RegExp(/{{ ([^}]+) }}/gm);
    const expressions = Array.from(content.matchAll(matcher)).map((match) => match[1]);

    // To update the node, we have to re-evaluate all of the expressions since that's much simpler
    // than caching results.
    return this.effect(function () {
      let updatedContent = content;
      for (const expr of expressions) {
        const result = this.eval(expr, { $elem: node }) as string;
        updatedContent = updatedContent.replace(`{{ ${expr} }}`, String(result));
      }
      setNodeValue(node, updatedContent);
    });
  };

  export const resolveDataAttribute: RendererPlugin = async function (node, params) {
    if (this._skipNodes.has(node)) return;
    const elem = node as Element;
    const dataAttr = getAttribute(elem, ":data");
    if (dataAttr) {
      this.log(":data attribute found in:\n", node);

      // Remove the attribute from the node.
      removeAttribute(elem, ":data");

<<<<<<< HEAD
      // Create a subrenderer and process the tag, unless it's the root node.
      if (params?.rootNode === node) {
        const [result] = await this.eval(dataAttr, { $elem: node });
        await this.update(result);
      } else {
        const subrenderer = this.clone();
        (node as any).renderer = subrenderer;
        const [result] = await subrenderer.eval(dataAttr, { $elem: node });
        await subrenderer.update(result);

        // Skip all the children of the current node.
        for (const child of traverse(node, this._skipNodes)) {
          this._skipNodes.add(child);
        }

        // Mount the current node with the subrenderer.
        await subrenderer.mount(node, params);
=======
      // Create a subrenderer and process the tag.
      const subrenderer = this.clone();
      (node as any).renderer = subrenderer;

      // Do not call eval() directly, we will use an async version instead.
      const fn = makeAsyncEvalFunction(dataAttr, (this as any).evalkeys);
      const result = await fn.call(subrenderer.$, { $elem: node });
      await Promise.all(Object.entries(result).map(([key, value]) => subrenderer.set(key, value)));

      // Skip all the children of the current node.
      for (const child of traverse(node, this._skipNodes)) {
        this._skipNodes.add(child);
>>>>>>> 36a44d37
      }
    }
  };

  export const resolveWatchAttribute: RendererPlugin = async function (node, params) {
    if (this._skipNodes.has(node)) return;
    const elem = node as Element;
    const watchAttr = getAttribute(elem, "@watch");
    if (watchAttr) {
      this.log("@watch attribute found in:\n", node);

      // Remove the attribute from the node.
      removeAttribute(elem, "@watch");

      // Compute the function's result.
      await this.effect(function () {
        return this.eval(watchAttr, { $elem: node });
      });
    }
  };

  export const resolveTextAttributes: RendererPlugin = async function (node, params) {
    if (this._skipNodes.has(node)) return;
    const elem = node as Element;
    const textAttr = getAttribute(elem, "$text");
    if (textAttr) {
      this.log("$text attribute found in:\n", node);

      // Remove the attribute from the node.
      removeAttribute(elem, "$text");

      // Compute the function's result and track dependencies.
      return this.effect(function () {
        setTextContent(node as Element, this.eval(textAttr, { $elem: node }) as string);
      });
    }
  };

  export const resolveHtmlAttribute: RendererPlugin = async function (node, params) {
    if (this._skipNodes.has(node)) return;
    const elem = node as Element;
    const htmlAttr = getAttribute(elem, "$html");
    if (htmlAttr) {
      this.log("$html attribute found in:\n", (node as any).outerHTML);

      // Remove the attribute from the node.
      removeAttribute(elem, "$html");

      // Compute the function's result and track dependencies.
      return this.effect(function () {
        const result = this.eval(htmlAttr, { $elem: node }) as string;
        return new Promise(async (resolve) => {
          const fragment = await this.preprocessString(result, params);
          await this.renderNode(fragment);
          replaceChildren(elem, fragment);
          resolve();
        });
      });
    }
  };

  export const resolvePropAttributes: RendererPlugin = async function (node, params) {
    if (this._skipNodes.has(node)) return;
    const elem = node as Element;
    for (const attr of Array.from(elem.attributes || [])) {
      if (attr.name.startsWith("$") && !KW_ATTRIBUTES.has(attr.name)) {
        this.log(attr.name, "attribute found in:\n", node);

        // Remove the attribute from the node.
        removeAttribute(elem, attr.name);

        // Compute the function's result and track dependencies.
        const propName = attributeNameToCamelCase(attr.name.slice(1));
        await this.effect(function () {
          (node as any)[propName] = this.eval(attr.value, { $elem: node }) as string;
        });
      }
    }
  };

  export const resolveAttrAttributes: RendererPlugin = async function (node, params) {
    if (this._skipNodes.has(node)) return;
    const elem = node as Element;
    for (const attr of Array.from(elem.attributes || [])) {
      if (attr.name.startsWith(":") && !KW_ATTRIBUTES.has(attr.name)) {
        this.log(attr.name, "attribute found in:\n", node);

        // Remove the processed attributes from node.
        removeAttribute(elem, attr.name);

        // Compute the function's result and track dependencies.
        const attrName = attr.name.slice(1);
        this.effect(function () {
          setAttribute(elem, attrName, this.eval(attr.value, { $elem: node }) as string);
        });
      }
    }
  };

  export const resolveEventAttributes: RendererPlugin = async function (node, params) {
    if (this._skipNodes.has(node)) return;
    const elem = node as Element;
    for (const attr of Array.from(elem.attributes || [])) {
      if (attr.name.startsWith("@") && !KW_ATTRIBUTES.has(attr.name)) {
        this.log(attr.name, "attribute found in:\n", node);

        // Remove the processed attributes from node.
        removeAttribute(elem, attr.name);

        node.addEventListener?.(attr.name.substring(1), (event) => {
          return this.eval(attr.value, { $elem: node, $event: event });
        });
      }
    }
  };

  export const resolveForAttribute: RendererPlugin = async function (node, params) {
    if (this._skipNodes.has(node)) return;
    const elem = node as Element;
    const forAttr = getAttribute(elem, ":for")?.trim();
    if (forAttr) {
      this.log(":for attribute found in:\n", node);

      // Remove the processed attributes from node.
      removeAttribute(elem, ":for");

      // Ensure the node and its children are not processed by subsequent steps.
      for (const child of traverse(node, this._skipNodes)) {
        this._skipNodes.add(child);
      }

      // Place the template node into a template element.
      const parent = node.parentNode!!;
      const template = createElement("template", node.ownerDocument);
      insertBefore(parent, template as Node, node);
      removeChild(parent, node);
      appendChild(template as Node, node);
      this.log(":for template:\n", template);

      // Tokenize the input by splitting it based on the format "{key} in {expression}".
      const tokens = forAttr.split(" in ", 2);
      if (tokens.length !== 2) {
        throw new Error(`Invalid :for format: \`${forAttr}\`. Expected "{key} in {expression}".`);
      }

      // Keep track of all the child nodes added.
      const children: Node[] = [];

      // Compute the container expression and track dependencies.
      const [loopKey, itemsExpr] = tokens;
      await this.effect(function () {
        const items = this.eval(itemsExpr, { $elem: node });
        this.log(":for list items:", items);

        // Remove all the previously added children, if any.
        children.splice(0, children.length).forEach((child) => {
          removeChild(parent, child);
          this._skipNodes.delete(child);
        });

        // Validate that the expression returns a list of items.
        if (!Array.isArray(items)) {
          console.error(`Expression did not yield a list: \`${itemsExpr}\` => \`${items}\``);
          return Promise.resolve();
        }

        // Loop through the container items.
        const awaiters: Promise<void>[] = [];
        for (const item of items) {
          // Create a subrenderer that will hold the loop item and all node descendants.
          const subrenderer = this.clone();
          subrenderer.set(loopKey, item);

          // Create a new HTML element for each item and add them to parent node.
          const copy = node.cloneNode(true);

          // Also add the new element to the store.
          children.push(copy);

          // Since the element will be handled by a subrenderer, skip it in parent renderer.
          this._skipNodes.add(copy);

          // Render the element using the subrenderer.
          awaiters.push(subrenderer.mount(copy, params));
          this.log("Rendered list child:\n", (copy as HTMLElement).outerHTML);
        }

        // Insert the new children into the parent container.
        const reference = template.nextSibling as ChildNode;
        for (const child of children) {
          insertBefore(parent, child, reference);
        }

        return Promise.all(awaiters);
      });
    }
  };

  export const resolveBindAttribute: RendererPlugin = async function (node, params) {
    if (this._skipNodes.has(node)) return;
    const elem = node as Element;
    const bindExpr = getAttribute(elem, ":bind");
    if (bindExpr) {
      this.log(":bind attribute found in:\n", node);

      // The change events we listen for can be overriden by user.
      const defaultEvents = ["change", "input"];
      const updateEvents = getAttribute(elem, ":bind-events")?.split(",") || defaultEvents;

      // Remove the processed attributes from node.
      removeAttribute(elem, ":bind");
      removeAttribute(elem, ":bind-events");

      // If the element is of type checkbox, we bind to the "checked" property.
      const prop = getAttribute(elem, "type") === "checkbox" ? "checked" : "value";

      // Watch for updates in the store and bind our property ==> node value.
      const propExpr = `$elem.${prop} = ${bindExpr}`;
      this.effect(function () {
        const result = this.eval(propExpr, { $elem: node });
        (elem as any)[prop] = result;
      });

      // Bind node value ==> our property.
      const nodeExpr = `${bindExpr} = $elem.${prop}`;

      // Watch for updates in the node's value.
      for (const event of updateEvents) {
        node.addEventListener(event, () => this.eval(nodeExpr, { $elem: node }));
      }
    }
  };

  export const resolveShowAttribute: RendererPlugin = async function (node, params) {
    if (this._skipNodes.has(node)) return;
    const elem = node as HTMLElement;
    const showExpr = getAttribute(elem, ":show");
    if (showExpr) {
      this.log(":show attribute found in:\n", node);

      // Remove the processed attributes from node.
      removeAttribute(elem, ":show");

      // TODO: Instead of using element display, insert a dummy <template> to track position of
      // child, then replace it with the original child when needed.

      // Store the original display value to reset it later if needed.
      const display =
        elem.style?.display === "none"
          ? ""
          : elem.style?.display ??
            getAttribute(elem, "style")
              ?.split(";")
              ?.find((x) => x.split(":")[0] === "display")
              ?.split(":")
              ?.at(1)
              ?.trim();

      // Compute the function's result and track dependencies.
      this.effect(function () {
        const result = this.eval(showExpr, { $elem: node });
        // If the result is false, set the node's display to none.
        if (elem.style) elem.style.display = result ? display : "none";
        else setAttribute(elem, "style", `display: ${result ? display : "none"};`);
      });
    }
  };
}<|MERGE_RESOLUTION|>--- conflicted
+++ resolved
@@ -17,11 +17,7 @@
   traverse,
 } from "./dome.js";
 import { isRelativePath } from "./core.js";
-<<<<<<< HEAD
 import { ParserParams, RenderParams, RendererPlugin } from "./interfaces.js";
-=======
-import { RendererPlugin } from "./interfaces.js";
->>>>>>> 36a44d37
 import { Iterator } from "./iterator.js";
 import { makeAsyncEvalFunction } from "./store.js";
 
@@ -211,27 +207,8 @@
       // Remove the attribute from the node.
       removeAttribute(elem, ":data");
 
-<<<<<<< HEAD
       // Create a subrenderer and process the tag, unless it's the root node.
-      if (params?.rootNode === node) {
-        const [result] = await this.eval(dataAttr, { $elem: node });
-        await this.update(result);
-      } else {
-        const subrenderer = this.clone();
-        (node as any).renderer = subrenderer;
-        const [result] = await subrenderer.eval(dataAttr, { $elem: node });
-        await subrenderer.update(result);
-
-        // Skip all the children of the current node.
-        for (const child of traverse(node, this._skipNodes)) {
-          this._skipNodes.add(child);
-        }
-
-        // Mount the current node with the subrenderer.
-        await subrenderer.mount(node, params);
-=======
-      // Create a subrenderer and process the tag.
-      const subrenderer = this.clone();
+      const subrenderer = params?.rootNode === node ? this : this.clone();
       (node as any).renderer = subrenderer;
 
       // Do not call eval() directly, we will use an async version instead.
@@ -242,8 +219,10 @@
       // Skip all the children of the current node.
       for (const child of traverse(node, this._skipNodes)) {
         this._skipNodes.add(child);
->>>>>>> 36a44d37
-      }
+      }
+
+      // Mount the current node with the subrenderer.
+      await subrenderer.mount(node, params);
     }
   };
 
